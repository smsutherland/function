--- conflicted
+++ resolved
@@ -1,7 +1,6 @@
-<<<<<<< HEAD
 //! A mathematical library for creating, operating on, and evaluating functions.
 
-use std::fmt::Display;
+use std::{fmt::Display, str::FromStr};
 
 pub use std::f64::consts::{E, PI};
 
@@ -10,14 +9,7 @@
 /// A `Function` can be evaluated for a given value using [`eval`].
 ///
 /// [`eval`]: fn@crate::Function::eval
-#[derive(Debug, Clone)]
-=======
-use std::{fmt::Display, str::FromStr};
-
-pub use std::f64::consts::{E, PI};
-
 #[derive(Debug, Clone, PartialEq)]
->>>>>>> f0d53c13
 pub enum Function {
     /// A numeric literal. All literal values are represented as 64-bt floats.
     Lit(f64),
@@ -25,13 +17,9 @@
     BinaryOp(Box<Function>, BinaryOperator, Box<Function>),
     /// A unary operation (ex. `-f(x)`).
     UnaryOp(UnaryOperator, Box<Function>),
-<<<<<<< HEAD
     /// A builtin function such as `sin`.
-    Builtin(BuiltinFunction),
+    Builtin(BuiltinFunction, Box<Function>),
     /// A composition of functions (ex. `f(g(x))`).
-=======
-    Builtin(BuiltinFunction, Box<Function>),
->>>>>>> f0d53c13
     Composition(Box<Function>, Box<Function>),
     /// Represents the variable in a function (ex. the `x` in `x^2`).
     /// In a composition of functions, `Variable` inside the outer function represents the entire inner function.
@@ -92,14 +80,10 @@
                 let operand_value = operand.eval(value)?;
                 op.eval(operand_value)
             }
-<<<<<<< HEAD
-            Self::Builtin(builtin) => builtin.eval(value),
-=======
             Self::Builtin(builtin, inner) => {
-                let input_value = inner.eval(input)?;
+                let input_value = inner.eval(value)?;
                 builtin.eval(input_value)
             }
->>>>>>> f0d53c13
             Self::Composition(outer, inner) => {
                 let inner_value = inner.eval(value)?;
                 outer.eval(inner_value)
